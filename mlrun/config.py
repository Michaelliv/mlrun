# Copyright 2018 Iguazio
#
# Licensed under the Apache License, Version 2.0 (the "License");
# you may not use this file except in compliance with the License.
# You may obtain a copy of the License at
#
#   http://www.apache.org/licenses/LICENSE-2.0
#
# Unless required by applicable law or agreed to in writing, software
# distributed under the License is distributed on an "AS IS" BASIS,
# WITHOUT WARRANTIES OR CONDITIONS OF ANY KIND, either express or implied.
# See the License for the specific language governing permissions and
# limitations under the License.
"""
Configuration system.

Configuration can be in either a configuration file specified by
MLRUN_CONFIG_FILE environment variable or by environmenet variables.

Environment variables are in the format "MLRUN_httpdb__port=8080". This will be
mapped to config.httpdb.port. Values should be in JSON format.
"""

import copy
import json
import os
from collections.abc import Mapping
from distutils.util import strtobool
from os.path import expanduser
from threading import Lock

import yaml

env_prefix = "MLRUN_"
env_file_key = "{}CONIFG_FILE".format(env_prefix)
_load_lock = Lock()
_none_type = type(None)


default_config = {
    "namespace": "",  # default kubernetes namespace
    "dbpath": "",  # db/api url
    # url to nuclio dashboard api (can be with user & token, e.g. https://username:password@dashboard-url.com)
    "nuclio_dashboard_url": "",
    "nest_asyncio_enabled": "",  # enable import of nest_asyncio for corner cases with old jupyter, set "1"
    "ui_url": "",  # remote/external mlrun UI url (for hyperlinks) (This is deprecated in favor of the ui block)
    "remote_host": "",
    "version": "",  # will be set to current version
    "images_tag": "",  # tag to use with mlrun images e.g. mlrun/mlrun (defaults to version)
    "images_registry": "",  # registry to use with mlrun images e.g. quay.io/ (defaults to empty, for dockerhub)
    "kfp_ttl": "14400",  # KFP ttl in sec, after that completed PODs will be deleted
    "kfp_image": "",  # image to use for KFP runner (defaults to mlrun/mlrun)
    "igz_version": "",  # the version of the iguazio system the API is running on
    "spark_app_image": "",  # image to use for spark operator app runtime
    "spark_app_image_tag": "",  # image tag to use for spark opeartor app runtime
    "builder_alpine_image": "alpine:3.13.1",  # builder alpine image (as kaniko's initContainer)
    "package_path": "mlrun",  # mlrun pip package
    "default_image": "python:3.6-jessie",
    "default_project": "default",  # default project name
    "default_archive": "",  # default remote archive URL (for build tar.gz)
    "mpijob_crd_version": "",  # mpijob crd version (e.g: "v1alpha1". must be in: mlrun.runtime.MPIJobCRDVersions)
    "hub_url": "https://raw.githubusercontent.com/mlrun/functions/{tag}/{name}/function.yaml",
    "ipython_widget": True,
    "log_level": "INFO",
    # log formatter (options: human | json)
    "log_formatter": "human",
    "submit_timeout": "180",  # timeout when submitting a new k8s resource
    # runtimes cleanup interval in seconds
    "runtimes_cleanup_interval": "300",
    # runs monitoring interval in seconds
    "runs_monitoring_interval": "5",
    # the grace period (in seconds) that will be given to runtime resources (after they're in terminal state)
    # before deleting them
    "runtime_resources_deletion_grace_period": "14400",
    # sets the background color that is used in printed tables in jupyter
    "background_color": "#4EC64B",
    "artifact_path": "",  # default artifacts path/url
<<<<<<< HEAD
    # url template for default model tracking stream
=======
    "v3io_api": "",
    "v3io_framesd": "",
>>>>>>> 1d51c10a
    "httpdb": {
        "port": 8080,
        "dirpath": expanduser("~/.mlrun/db"),
        "dsn": "sqlite:////mlrun/db/mlrun.db?check_same_thread=false",
        "debug": False,
        "user": "",
        "password": "",
        "token": "",
        "logs_path": "/mlrun/db/logs",
        "data_volume": "",
        "real_path": "",
        "db_type": "sqldb",
        "max_workers": "",
        "scheduling": {
            # the minimum interval that will be allowed between two scheduled jobs - e.g. a job wouldn't be
            # allowed to be scheduled to run more then 2 times in X. Can't be less then 1 minute
            "min_allowed_interval": "10 minutes"
        },
        "projects": {
            "leader": "mlrun",
            "followers": "",
            "periodic_sync_interval": "1 minute",
        },
        # The API needs to know what is its k8s svc url so it could enrich it in the jobs it creates
        "api_url": "",
        "builder": {
            # setting the docker registry to be used for built images, can include the repository as well, e.g.
            # index.docker.io/<username>, if not included repository will default to mlrun
            "docker_registry": "",
            "docker_registry_secret": "",
            # the requirement specifier used by the builder when installing mlrun in images when it runs
            # pip install <requirement_specifier>, e.g. mlrun==0.5.4, mlrun~=0.5,
            # git+https://github.com/mlrun/mlrun@development. by default uses the version
            "mlrun_version_specifier": "",
            "kaniko_image": "gcr.io/kaniko-project/executor:v0.24.0",  # kaniko builder image
            "kaniko_init_container_image": "alpine:3.13.1",
        },
        "v3io_api": "",
        "v3io_framesd": "",
    },
    "model_endpoint_monitoring": {
        "container": "projects",
        "stream_url": "v3io:///projects/{project}/model-endpoints/stream",
        "model_endpoint_monitoring": {"container": "projects"},
    },
    "secret_stores": {
        "vault": {
            # URLs to access Vault. For example, in a local env (Minikube on Mac) these would be:
            # http://docker.for.mac.localhost:8200
            "url": "",
            "remote_url": "",
            "role": "",
            "token_path": "~/.mlrun/vault",
            "project_service_account_name": "mlrun-vault-{project}",
            "token_ttl": 180000,
            # This config is for debug/testing purposes only!
            "user_token": "",
        },
    },
    "feature_store": {
        "data_prefixes": {
            "default": "v3io:///projects/{project}/fs/{kind}",
            "nosql": "v3io:///projects/{project}/fs/{kind}",
        },
        "default_targets": "parquet,nosql",
    },
    "ui": {
        "projects_prefix": "projects",  # The UI link prefix for projects
        "url": "",  # remote/external mlrun UI url (for hyperlinks)
    },
}


class Config:
    _missing = object()

    def __init__(self, cfg=None):
        cfg = {} if cfg is None else cfg

        # Can't use self._cfg = cfg → infinite recursion
        object.__setattr__(self, "_cfg", cfg)

    def __getattr__(self, attr):
        val = self._cfg.get(attr, self._missing)
        if val is self._missing:
            raise AttributeError(attr)

        if isinstance(val, Mapping):
            return self.__class__(val)
        return val

    def __setattr__(self, attr, value):
        # in order for the dbpath setter to work
        if attr == "dbpath":
            super().__setattr__(attr, value)
        else:
            self._cfg[attr] = value

    def __dir__(self):
        return list(self._cfg) + dir(self.__class__)

    def __repr__(self):
        name = self.__class__.__name__
        return f"{name}({self._cfg!r})"

    def update(self, cfg):
        for key, value in cfg.items():
            if hasattr(self, key):
                if isinstance(value, dict):
                    getattr(self, key).update(value)
                else:
                    setattr(self, key, value)

    def dump_yaml(self, stream=None):
        return yaml.dump(self._cfg, stream, default_flow_style=False)

    @classmethod
    def from_dict(cls, dict_):
        return cls(copy.deepcopy(dict_))

    def to_dict(self):
        return copy.copy(self._cfg)

    @staticmethod
    def reload():
        _populate()

    @property
    def version(self):
        # importing here to avoid circular dependency
        from mlrun.utils.version import Version

        return Version().get()["version"]

    @property
    def kfp_image(self):
        """
        When this configuration is not set we want to set it to mlrun/mlrun, but we need to use the enrich_image method.
        The problem is that the mlrun.utils.helpers module is importing the config (this) module, so we must import the
        module inside this function (and not on initialization), and then calculate this property value here.
        """
        if not self._kfp_image:
            # importing here to avoid circular dependency
            import mlrun.utils.helpers

            return mlrun.utils.helpers.enrich_image_url("mlrun/mlrun")
        return self._kfp_image

    @staticmethod
    def resolve_ui_url():
        # ui_url is deprecated in favor of the ui.url (we created the ui block)
        # since the config class is used in a "recursive" way, we can't use property like we used in other places
        # since the property will need to be url, which exists in other structs as well
        return config.ui.url or config.ui_url

    @property
    def dbpath(self):
        return self._dbpath

    @dbpath.setter
    def dbpath(self, value):
        self._dbpath = value
        if value:
            # importing here to avoid circular dependency
            import mlrun.db

            # when dbpath is set we want to connect to it which will sync configuration from it to the client
            mlrun.db.get_run_db(value)


# Global configuration
config = Config.from_dict(default_config)


def _populate():
    """Populate configuration from config file (if exists in environment) and
    from environment variables.

    populate will run only once, after first call it does nothing.
    """
    global _loaded

    with _load_lock:
        _do_populate()


def _do_populate(env=None):
    global config

    if not config:
        config = Config.from_dict(default_config)
    else:
        config.update(default_config)
    config_path = os.environ.get(env_file_key)
    if config_path:
        with open(config_path) as fp:
            data = yaml.safe_load(fp)

        if not isinstance(data, dict):
            raise TypeError(f"configuration in {config_path} not a dict")

        config.update(data)

    data = read_env(env)
    if data:
        config.update(data)

    # HACK to enable kfp_image property to both have dynamic default and to use the value from dict/env like
    # other configurations
    config._cfg["_kfp_image"] = config._cfg["kfp_image"]
    del config._cfg["kfp_image"]


def _convert_str(value, typ):
    if typ in (str, _none_type):
        return value

    if typ is bool:
        return strtobool(value)

    # e.g. int('8080') → 8080
    return typ(value)


def read_env(env=None, prefix=env_prefix):
    """Read configuration from environment"""
    env = os.environ if env is None else env

    config = {}
    for key, value in env.items():
        if not key.startswith(env_prefix) or key == env_file_key:
            continue
        try:
            value = json.loads(value)  # values can be JSON encoded
        except ValueError:
            pass  # Leave as string
        key = key[len(env_prefix) :]  # Trim MLRUN_
        path = key.lower().split("__")  # 'A__B' → ['a', 'b']
        cfg = config
        while len(path) > 1:
            name, *path = path
            cfg = cfg.setdefault(name, {})
        cfg[path[0]] = value

    # TODO: remove this - and verify dbpath is set correctly in all flows
    # Here we're just guessing that there is a service named mlrun-api, if there is, there will be an env var for it's
    # port - MLRUN_API_PORT - so we're using the env var existence to know whether our guess is right.
    # the existence of config.httpdb.api_url tell that we're running in an API context so no need to set the dbpath
    svc = env.get("MLRUN_API_PORT")
    if svc and not config.get("dbpath") and not config.get("httpdb", {}).get("api_url"):
        config["dbpath"] = "http://mlrun-api:{}".format(
            default_config["httpdb"]["port"] or 8080
        )

    # It's already a standard to set this env var to configure the v3io api, so we're supporting it (instead
    # of MLRUN_V3IO_API)
    v3io_api = env.get("V3IO_API")
    if v3io_api:
        config["v3io_api"] = v3io_api

    # It's already a standard to set this env var to configure the v3io framesd, so we're supporting it (instead
    # of MLRUN_V3IO_FRAMESD)
    v3io_framesd = env.get("V3IO_FRAMESD")
    if v3io_framesd:
        config["v3io_framesd"] = v3io_framesd

    uisvc = env.get("MLRUN_UI_SERVICE_HOST")
    igz_domain = env.get("IGZ_NAMESPACE_DOMAIN")

    # workaround to try and detect IGZ domain
    if not igz_domain and "MLRUN_HTTPDB__BUILDER__DOCKER_REGISTRY" in env:
        registry = env["MLRUN_HTTPDB__BUILDER__DOCKER_REGISTRY"]
        if registry.startswith("docker-registry.default-tenant"):
            igz_domain = registry[len("docker-registry.") :]
            if ":" in igz_domain:
                igz_domain = igz_domain[: igz_domain.rfind(":")]
            env["IGZ_NAMESPACE_DOMAIN"] = igz_domain

    # workaround wrongly sqldb dsn in 2.8
    if (
        config.get("httpdb", {}).get("dsn")
        == "sqlite:///mlrun.sqlite3?check_same_thread=false"
    ):
        config["httpdb"]["dsn"] = "sqlite:////mlrun/db/mlrun.db?check_same_thread=false"

    # "disabled" is the helm chart default value, we don't want that value to be set cause when this value is set we
    # use it in calls to the Nuclio package, and when the Nuclio package receives a value it simply uses it, and
    # obviously "disabled" is not the right address.. when the Nuclio package doesn't receive a value it doing "best
    # effort" to try and determine the URL, we want this "best effort" so overriding the "disabled" value
    if config.get("nuclio_dashboard_url") == "disabled":
        config["nuclio_dashboard_url"] = ""

    if uisvc and not config.get("ui_url"):
        if igz_domain:
            config["ui_url"] = "https://mlrun-ui.{}".format(igz_domain)

    if config.get("log_level"):
        import mlrun.utils.logger

        # logger created (because of imports mess) before the config is loaded (in tests), therefore we're changing its
        # level manually
        mlrun.utils.logger.set_logger_level(config["log_level"])

    return config


_populate()<|MERGE_RESOLUTION|>--- conflicted
+++ resolved
@@ -75,12 +75,9 @@
     # sets the background color that is used in printed tables in jupyter
     "background_color": "#4EC64B",
     "artifact_path": "",  # default artifacts path/url
-<<<<<<< HEAD
-    # url template for default model tracking stream
-=======
     "v3io_api": "",
     "v3io_framesd": "",
->>>>>>> 1d51c10a
+    # url template for default model tracking stream
     "httpdb": {
         "port": 8080,
         "dirpath": expanduser("~/.mlrun/db"),
@@ -118,8 +115,6 @@
             "kaniko_image": "gcr.io/kaniko-project/executor:v0.24.0",  # kaniko builder image
             "kaniko_init_container_image": "alpine:3.13.1",
         },
-        "v3io_api": "",
-        "v3io_framesd": "",
     },
     "model_endpoint_monitoring": {
         "container": "projects",
