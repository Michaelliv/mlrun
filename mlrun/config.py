--- conflicted
+++ resolved
@@ -113,16 +113,14 @@
             "kaniko_image": "gcr.io/kaniko-project/executor:v0.24.0",  # kaniko builder image
             "kaniko_init_container_image": "alpine:3.13.1",
         },
-<<<<<<< HEAD
-        "model_endpoint_monitoring": {"container": "projects"},
         "v3io_api": "",
         "v3io_framesd": "",
-=======
     },
     "model_endpoint_monitoring": {
         "container": "projects",
         "stream_url": "v3io:///projects/{project}/model-endpoints/stream",
->>>>>>> cd1e3a2b
+        "model_endpoint_monitoring": {"container": "projects"},
+
     },
     "secret_stores": {
         "vault": {
