--- conflicted
+++ resolved
@@ -108,11 +108,7 @@
         container=config.model_endpoint_monitoring.container,
         table_path=f"{project}/{ENDPOINTS_TABLE_PATH}",
         key=endpoint_id,
-<<<<<<< HEAD
         access_key=get_access_key(request),
-=======
-        access_key=_get_access_key(request),
->>>>>>> d37b4387
     )
     logger.info("Model endpoint table deleted", endpoint_id=endpoint_id)
 
@@ -147,11 +143,7 @@
     Or by using a `,` (comma) seperator:
     `api/projects/{project}/model-endpoints/?label=mylabel=1,myotherlabel=2`
     """
-<<<<<<< HEAD
     access_key = get_access_key(request)
-=======
-    access_key = _get_access_key(request)
->>>>>>> d37b4387
     client = get_v3io_client(endpoint=config.v3io_api)
     cursor = client.kv.new_cursor(
         container=config.model_endpoint_monitoring.container,
@@ -166,11 +158,7 @@
 
     endpoint_state_list = []
     for endpoint in endpoints:
-<<<<<<< HEAD
         endpoint_metrics = {}
-=======
-        endpoint_metrics = None
->>>>>>> d37b4387
         if metrics:
             endpoint_metrics = _get_endpoint_metrics(
                 access_key=access_key,
@@ -226,15 +214,9 @@
     """
 
     _verify_endpoint(project, endpoint_id)
-<<<<<<< HEAD
     access_key = get_access_key(request)
     endpoint = get_endpoint_kv_record_by_id(
         access_key, project, endpoint_id, ENDPOINT_TABLE_ATTRIBUTES,
-=======
-    access_key = _get_access_key(request)
-    endpoint = get_endpoint_kv_record_by_id(
-        access_key, project, endpoint_id, ENDPOINT_TABLE_ATTRIBUTES_WITH_FEATURES,
->>>>>>> d37b4387
     )
 
     if not endpoint:
@@ -401,13 +383,8 @@
         )
 
 
-<<<<<<< HEAD
 def get_access_key(request: Request):
     access_key = request.headers.get("X-V3io-Session-Key")
-=======
-def _get_access_key(_request: Request):
-    access_key = _request.headers.get("X-V3io-Session-Key")
->>>>>>> d37b4387
     if not access_key:
         raise MLRunBadRequestError(
             "Request header missing 'X-V3io-Session-Key' parameter."
