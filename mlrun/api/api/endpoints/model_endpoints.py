--- conflicted
+++ resolved
@@ -102,16 +102,10 @@
     _verify_endpoint(project, endpoint_id)
 
     logger.info("Clearing model endpoint table", endpoint_id=endpoint_id)
-<<<<<<< HEAD
     client = get_v3io_client(endpoint=config.httpdb.v3io_api)
     client.kv.delete(
-        container=config.httpdb.model_endpoint_monitoring.container,
+        container=config.model_endpoint_monitoring.container,
         table_path=f"{project}/{ENDPOINTS_TABLE_PATH}",
-=======
-    get_v3io_client().kv.delete(
-        container=config.model_endpoint_monitoring.container,
-        table_path=ENDPOINTS_TABLE_PATH,
->>>>>>> cd1e3a2b
         key=endpoint_id,
         access_key=_get_access_key(request),
     )
@@ -151,14 +145,9 @@
     access_key = _get_access_key(request)
     client = get_v3io_client(endpoint=config.httpdb.v3io_api)
     cursor = client.kv.new_cursor(
-<<<<<<< HEAD
-        container=config.httpdb.model_endpoint_monitoring.container,
+        container=config.model_endpoint_monitoring.container,
         table_path=f"{project}/{ENDPOINTS_TABLE_PATH}",
         access_key=access_key,
-=======
-        container=config.model_endpoint_monitoring.container,
-        table_path=ENDPOINTS_TABLE_PATH,
->>>>>>> cd1e3a2b
         attribute_names=ENDPOINT_TABLE_ATTRIBUTES,
         filter_expression=_build_kv_cursor_filter_expression(
             project, function, model, tag, labels
@@ -298,17 +287,13 @@
     for metric in metrics:
         columns.append(metric.tsdb_column)
 
-<<<<<<< HEAD
     client = get_frames_client(
         token=access_key,
         address=config.httpdb.v3io_framesd,
-        container=config.httpdb.model_endpoint_monitoring.container,
+        container=config.model_endpoint_monitoring.container,
     )
 
     data = client.read(
-=======
-    data = get_frames_client(container=config.model_endpoint_monitoring.container).read(
->>>>>>> cd1e3a2b
         backend="tsdb",
         table=f"{project}/{ENDPOINT_EVENTS_TABLE_PATH}",
         columns=columns,
@@ -376,9 +361,8 @@
     endpoint_id: str,
     attribute_names: Optional[List[str]] = None,
 ) -> Dict[str, Any]:
-<<<<<<< HEAD
-
-    client = get_v3io_client(endpoint=config.httpdb.v3io_api)
+
+    client = get_v3io_client(endpoint=config.model_endpoint_monitoring.container)
 
     endpoint = client.kv.get(
         container=config.httpdb.model_endpoint_monitoring.container,
@@ -388,19 +372,6 @@
         attribute_names=attribute_names or "*",
         raise_for_status=RaiseForStatus.never,
     ).output.item
-=======
-    endpoint = (
-        get_v3io_client()
-        .kv.get(
-            container=config.model_endpoint_monitoring.container,
-            table_path=ENDPOINTS_TABLE_PATH,
-            key=endpoint_id,
-            attribute_names=attribute_names or "*",
-            raise_for_status=RaiseForStatus.never,
-        )
-        .output.item
-    )
->>>>>>> cd1e3a2b
     return endpoint
 
 
