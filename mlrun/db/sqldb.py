--- conflicted
+++ resolved
@@ -15,20 +15,12 @@
 import pickle
 import warnings
 from datetime import datetime, timedelta, timezone
-<<<<<<< HEAD
 from uuid import uuid4
-
-from dateutil import parser
-from sqlalchemy import (
-    BLOB, TIMESTAMP, Column, ForeignKey, Integer, String, UniqueConstraint,
-    and_, create_engine, func
-=======
 
 from dateutil import parser
 from sqlalchemy import (
     BLOB, TIMESTAMP, Column, ForeignKey, Integer, String, Table,
-    UniqueConstraint, and_, create_engine, func, or_
->>>>>>> 6dc4a5ad
+    UniqueConstraint, and_, create_engine, func
 )
 from sqlalchemy.exc import SQLAlchemyError
 from sqlalchemy.ext.declarative import declarative_base
@@ -345,16 +337,8 @@
 
         query = self._query(
             Artifact, key=key, project=project)
-<<<<<<< HEAD
         if uid:
             query = query.filter(Artifact.uid == uid)
-=======
-        if tag:
-            query = query.filter(or_(
-                Artifact.uid == tag,
-                Artifact.tag == tag)
-            )
->>>>>>> 6dc4a5ad
         else:
             # Select by last updated
             max_updated = self.session.query(
@@ -401,11 +385,8 @@
 
     def store_function(self, func, name, project='', tag=''):
         project = project or config.default_project
-<<<<<<< HEAD
+        self._create_project_if_not_exists(project)
         uid = tag or uuid4().hex
-=======
-        self._create_project_if_not_exists(project)
->>>>>>> 6dc4a5ad
         update_in(func, 'metadata.updated', datetime.now(timezone.utc))
         fn = self._get_function(name, project, uid)
         if not fn:
@@ -456,7 +437,6 @@
     def list_schedules(self):
         return [s.struct for s in self.session.query(Schedule)]
 
-<<<<<<< HEAD
     def store_tag(
         self, project: str, typ: str, name: str, uid: str,
             *, force: bool = False) -> None:
@@ -492,7 +472,7 @@
     def _find_tag(self, project, typ, name):
         cls = type2tag(typ)
         return self._query(cls, project=project, name=name).one_or_none()
-=======
+
     def add_project(self, project: dict):
         project = project.copy()
         name = project.get('name')
@@ -534,16 +514,11 @@
 
     def list_projects(self, owner=None):
         return self._query(Project, owner=owner)
->>>>>>> 6dc4a5ad
 
     def _query(self, cls, **kw):
         kw = {k: v for k, v in kw.items() if v is not None}
         return self.session.query(cls).filter_by(**kw)
 
-<<<<<<< HEAD
-    def _get_function(self, name, project, uid):
-        query = self._query(Function, name=name, project=project, uid=uid)
-=======
     def _create_project_if_not_exists(self, name):
         if not self.get_project(name):
             self.add_project({'name': name})
@@ -565,7 +540,6 @@
 
     def _get_function(self, name, project, tag):
         query = self._query(Function, name=name, project=project, tag=tag)
->>>>>>> 6dc4a5ad
         return query.one_or_none()
 
     def _get_artifact(self, uid, project, key):
@@ -708,7 +682,6 @@
             obj.labels.append(obj.Label(name=name, parent=obj))
 
 
-<<<<<<< HEAD
 _type2tag = {
     'artifact': Artifact.Tag,
     # 'function': Function.Tag,
@@ -723,7 +696,8 @@
         types = ', '.join(sorted(_type2tag))
         raise ValueError(f'type {typ} not one of {types}')
     return cls
-=======
+
+
 def to_dict(obj):
     if isinstance(obj, Base):
         return {
@@ -742,5 +716,4 @@
 def is_field(name):
     if name[0] == '_':
         return False
-    return name != 'metadata'
->>>>>>> 6dc4a5ad
+    return name != 'metadata'