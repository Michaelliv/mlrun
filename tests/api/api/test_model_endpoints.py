--- conflicted
+++ resolved
@@ -13,30 +13,15 @@
 from v3io_frames.errors import CreateError
 
 from mlrun.api.crud.model_endpoints import (
-<<<<<<< HEAD
-    deserialize_endpoint_from_kv,
     ENDPOINT_EVENTS_TABLE_PATH,
     ENDPOINTS_TABLE_PATH,
+    deserialize_endpoint_from_kv,
     serialize_endpoint_to_kv,
 )
 from mlrun.api.schemas import ModelEndpoint
 from mlrun.config import config
 from mlrun.errors import MLRunInvalidArgumentError
-from mlrun.utils.v3io_clients import get_v3io_client, get_frames_client
-=======
-    ENDPOINT_EVENTS_TABLE_PATH,
-    ENDPOINTS_TABLE_PATH,
-    get_endpoint_kv_record_by_id,
-)
-from mlrun.api.schemas import (
-    ModelEndpoint,
-    ModelEndpointMetadata,
-    ModelEndpointSpec,
-    ObjectStatus,
-)
-from mlrun.config import config
 from mlrun.utils.v3io_clients import get_frames_client, get_v3io_client
->>>>>>> 93e4157d
 
 ENV_PARAMS = {"V3IO_ACCESS_KEY", "V3IO_API", "V3IO_FRAMESD"}
 
