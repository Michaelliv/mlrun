--- conflicted
+++ resolved
@@ -28,21 +28,12 @@
 from mlrun.utils.v3io_clients import get_v3io_client, get_frames_client
 
 ENV_PARAMS = {"V3IO_ACCESS_KEY", "V3IO_API", "V3IO_FRAMESD"}
-<<<<<<< HEAD
 
 
 def _build_skip_message():
     return f"One of the required environment params is not initialized ({', '.join(ENV_PARAMS)})"
 
 
-=======
-
-
-def _build_skip_message():
-    return f"One of the required environment params is not initialized ({', '.join(ENV_PARAMS)})"
-
-
->>>>>>> d37b4387
 def _is_env_params_dont_exist() -> bool:
     return not all((os.environ.get(r, False) for r in ENV_PARAMS))
 
@@ -311,50 +302,4 @@
 
 
 def _get_access_key() -> Optional[str]:
-<<<<<<< HEAD
-    return os.environ.get("V3IO_ACCESS_KEY")
-
-
-@pytest.mark.skipif(
-    _is_env_params_dont_exist(), reason=_build_skip_message(),
-)
-def test_grafana_proxy_check_status(db: Session, client: TestClient):
-    endpoints_in = [_mock_random_endpoint("active") for _ in range(5)]
-
-    for endpoint in endpoints_in:
-        _write_endpoint_to_kv(endpoint)
-
-    response = client.get(
-        url="/api/projects/grafana-proxy/model-endpoints",
-        headers={"X-V3io-Session-Key": _get_access_key()},
-    )
-
-    assert response.status_code == 200
-
-
-@pytest.mark.skipif(
-    _is_env_params_dont_exist(), reason=_build_skip_message(),
-)
-def test_grafana_proxy_list_endpoints(db: Session, client: TestClient):
-    endpoints_in = [_mock_random_endpoint("active") for _ in range(5)]
-    endpoints_in_ids = {endpoint.id for endpoint in endpoints_in}
-
-    for endpoint in endpoints_in:
-        _write_endpoint_to_kv(endpoint)
-
-    response = client.post(
-        url="/api/projects/grafana-proxy/model-endpoints/query",
-        headers={"X-V3io-Session-Key": _get_access_key()},
-        json={"target": "project=test"},
-    )
-
-    response_json = response.json()
-    grafana_response = response_json[0]
-    rows = grafana_response["rows"]
-    endpoints_out_ids = [r[0] for r in rows]
-
-    assert len(endpoints_in_ids) == len(endpoints_out_ids)
-    assert all((e_id in endpoints_in_ids for e_id in endpoints_out_ids))
-=======
-    return os.environ.get("V3IO_ACCESS_KEY")
->>>>>>> d37b4387
+    return os.environ.get("V3IO_ACCESS_KEY")